--- conflicted
+++ resolved
@@ -1,15 +1,9 @@
 package smsgateway
 
-<<<<<<< HEAD
-import "time"
-
-type ProcessState string
-=======
 import (
 	"fmt"
 	"time"
 )
->>>>>>> f1291635
 
 const (
 	MessageStatePending   ProcessState = "Pending"   // В ожидании
